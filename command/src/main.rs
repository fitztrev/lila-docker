#![warn(clippy::pedantic)]

use cliclack::{
    confirm, input, intro,
    log::{error, info, step, warning},
    multiselect, note, outro, select, spinner,
};
use local_ip_address::local_ip;
use serde::{Deserialize, Serialize};
use std::{
    format,
    io::{Error, ErrorKind},
    path::{Path, PathBuf},
    process::Command,
};

const BANNER: &str = r"
   |\_    _ _      _
   /o \  | (_) ___| |__   ___  ___ ___   ___  _ __ __ _
 (_. ||  | | |/ __| '_ \ / _ \/ __/ __| / _ \| '__/ _` |
   /__\  | | | (__| | | |  __/\__ \__ \| (_) | | | (_| |
  )___(  |_|_|\___|_| |_|\___||___/___(_)___/|_|  \__, |
                                                   |___/
";

const DEFAULT_PASSWORD: &str = "password";

#[derive(Serialize, Deserialize, Debug, Default)]
struct Config {
    compose_profiles: Option<Vec<String>>,
    setup_database: Option<bool>,
    setup_bbppairings: Option<bool>,
    enable_monitoring: Option<bool>,
    enable_rate_limiting: Option<bool>,
    su_password: Option<String>,
    password: Option<String>,
    setup_api_tokens: Option<bool>,
    lila_domain: Option<String>,
    lila_url: Option<String>,
    phone_ip: Option<String>,
    connection_port: Option<u16>,
    pairing_code: Option<u32>,
    pairing_port: Option<u16>,
}

macro_rules! to_env {
    ($name_opt:ident) => {
        $name_opt
            .clone()
            .map(|v| format!("{}={}", stringify!($name_opt).to_uppercase(), v.to_string()))
            .unwrap_or_default()
    };
    ($key:ident, $value:expr) => {
        format!("{}={}", stringify!($key).to_uppercase(), $value)
    };
}

impl Config {
    const SETTINGS_TOML: &'static str = "settings.toml";
    const SETTINGS_ENV: &'static str = "settings.env";

    fn load() -> Self {
        std::fs::read_to_string(Self::SETTINGS_TOML).map_or_else(
            |_| Self::default(),
            |contents| toml::from_str(&contents).unwrap(),
        )
    }

    fn save(&self) -> std::io::Result<()> {
        std::fs::write(Self::SETTINGS_TOML, self.to_toml())?;
        std::fs::write(Self::SETTINGS_ENV, self.to_env())
    }

    fn to_toml(&self) -> String {
        toml::to_string(&self).unwrap()
    }

    fn to_env(&self) -> String {
        let Self {
            compose_profiles,
            setup_database,
            setup_bbppairings,
            enable_monitoring,
            enable_rate_limiting,
            su_password,
            password,
            setup_api_tokens,
            lila_domain,
            lila_url,
            phone_ip,
            connection_port,
            pairing_code,
            pairing_port,
        } = self;
        let compose_profiles_string = compose_profiles
            .clone()
            .map(|v| v.join(","))
            .unwrap_or_default();

        vec![
            to_env!(compose_profiles, compose_profiles_string),
            to_env!(setup_database),
            to_env!(setup_bbppairings),
            to_env!(enable_monitoring),
            to_env!(enable_rate_limiting),
            to_env!(su_password),
            to_env!(password),
            to_env!(setup_api_tokens),
            to_env!(lila_domain),
            to_env!(lila_url),
            to_env!(phone_ip),
            to_env!(connection_port),
            to_env!(pairing_code),
            to_env!(pairing_port),
        ]
        .iter()
        .filter(|line| !line.is_empty())
        .map(std::string::ToString::to_string)
        .collect::<Vec<String>>()
        .join("\n")
    }
}

#[derive(Clone, Eq, PartialEq, Debug)]
struct Repository {
    org: String,
    project: String,
}

impl Repository {
    fn new(org: &str, project: &str) -> Self {
        Self {
            org: org.to_string(),
            project: project.to_string(),
        }
    }

    fn full_name(&self) -> String {
        format!("{}/{}", self.org, self.project)
    }

    fn url(&self) -> String {
        format!("https://github.com/{}/{}", self.org, self.project)
    }

    fn clone_path(&self) -> PathBuf {
        Path::new("repos").join(&self.project)
    }
}

struct Gitpod {
    domain: String,
    url: String,
    workspace_context: GitpodWorkspaceContext,
}

#[derive(Debug, Default, Deserialize, PartialEq)]
struct GitpodWorkspaceContext {
    envvars: Option<Vec<GitpodEnvVar>>,
}

#[derive(Debug, Deserialize, PartialEq)]
struct GitpodEnvVar {
    name: String,
    value: String,
}

impl Gitpod {
    fn load() -> Self {
        let workspace_url =
            std::env::var("GITPOD_WORKSPACE_URL").expect("Missing env GITPOD_WORKSPACE_URL");

        let workspace_context: GitpodWorkspaceContext = serde_json::from_str(
            &std::env::var("GITPOD_WORKSPACE_CONTEXT")
                .expect("Missing env GITPOD_WORKSPACE_CONTEXT"),
        )
        .expect("Failed to parse GITPOD_WORKSPACE_CONTEXT");

        Self {
            domain: workspace_url.replace("https://", "8080-"),
            url: workspace_url.replace("https://", "https://8080-"),
            workspace_context,
        }
    }

    fn is_host() -> bool {
        std::env::var("GITPOD_WORKSPACE_URL").is_ok()
    }

    fn get_context_for(&self, name: &str) -> Option<&str> {
        self.workspace_context
            .envvars
            .as_ref()
            .and_then(|envvars| envvars.iter().find(|envvar| envvar.name == name))
            .map(|envvar| envvar.value.as_str())
    }
}

#[derive(Default, Clone, Eq, PartialEq, Debug)]
struct OptionalService<'a> {
    compose_profile: Option<Vec<&'a str>>,
    repositories: Option<Vec<Repository>>,
}

#[derive(Debug, Clone, Eq, PartialEq)]
enum Setting {
    SetupDatabase,
    EnableRateLimiting,
}

fn main() -> std::io::Result<()> {
    let args: Vec<String> = std::env::args().collect();
    assert!(args.len() > 1, "Missing command");

    let config = Config::load();

    match args[1].as_str() {
        "setup" => setup(config, true, false),
        "fast_setup" => setup(config, true, true),
        "add_services" => setup(config, false, false),
        "hostname" => hostname(config),
        "mobile" => mobile_setup(config),
        "welcome" => welcome(config),
        "flutter" => flutter(config),
        "gitpod_public" => gitpod_public(),
        _ => panic!("Unknown command"),
    }
}

fn pwd_input(user_type: &str) -> std::io::Result<String> {
    input(format!(
        "Choose a password for {user_type} users (blank for 'password')"
    ))
    .placeholder(DEFAULT_PASSWORD)
    .default_input(DEFAULT_PASSWORD)
    .required(false)
    .interact()
}

#[allow(clippy::too_many_lines)]
fn setup(mut config: Config, first_setup: bool, opinionated_setup: bool) -> std::io::Result<()> {
    if first_setup {
        intro(BANNER)?;
    } else {
        intro("Adding services...")?;
        warning(
            "NOTE: This will not remove any existing services that may be running.\nOnly the newly selected ones will be added."
        )?;
    }
<<<<<<< HEAD

    let mut services: Vec<OptionalService<'static>> = vec![];
    let mut setup_database = opinionated_setup;

    if opinionated_setup {
        config.su_password = Some(DEFAULT_PASSWORD.to_string());
        config.password = Some(DEFAULT_PASSWORD.to_string());
        config.setup_api_tokens = Some(true);
=======
    let services = prompt_for_services()?;

    let options = prompt_for_options(first_setup)?;

    let (su_password, password) = if options.contains(&Setting::SetupDatabase) {
        (pwd_input("admin")?, pwd_input("regular")?)
>>>>>>> d36e3fc3
    } else {
        services = prompt_for_optional_services()?;

        setup_database = confirm(if first_setup {
            "Do you want to seed the database with test users, games, etc? (Recommended)"
        } else {
            "Do you want to re-seed the database with test users, games, etc?"
        })
        .initial_value(first_setup)
        .interact()?;

        let (su_password, password) = if setup_database {
            (pwd_input("admin")?, pwd_input("regular")?)
        } else {
            (DEFAULT_PASSWORD.to_string(), DEFAULT_PASSWORD.to_string())
        };

        config.setup_api_tokens = Some(
            setup_database
                && if password != "password" || su_password != "password" {
                    confirm("Do you want to setup default API tokens for the admin and regular users? Will be created with `lip_{username}` format")
                .interact()?
                } else {
                    true
                },
        );
        config.su_password = Some(su_password);
        config.password = Some(password);

<<<<<<< HEAD
        if Gitpod::is_host()
        && confirm("By default, only this browser session can access your Gitpod development site.\nWould you like it to be accessible to other clients?")
        .initial_value(false)
=======
    config.setup_api_tokens = Some(
        options.contains(&Setting::SetupDatabase)
            && if password != "password" || su_password != "password" {
                confirm("Do you want to setup default API tokens for the admin and regular users? Will be created with `lip_{username}` format")
>>>>>>> d36e3fc3
        .interact()?
        {
            gitpod_public()?;
        }

<<<<<<< HEAD
        config.setup_bbppairings = Some(
            services
                .iter()
                .any(|service| service.compose_profile == Some(vec!["swiss-pairings"])),
        );
=======
    config.setup_database = Some(options.contains(&Setting::SetupDatabase));
    config.enable_rate_limiting = Some(options.contains(&Setting::EnableRateLimiting));
    config.su_password = Some(su_password);
    config.password = Some(password);
>>>>>>> d36e3fc3

        config.enable_monitoring = Some(
            services
                .iter()
                .any(|service| service.compose_profile == Some(vec!["monitoring"])),
        );
    }

    config.setup_database = Some(setup_database);

    let selected_profiles: Vec<String> = services
        .iter()
        .filter_map(|service| service.compose_profile.as_ref())
        .flatten()
        .map(ToString::to_string)
        .collect();

    let mut profiles: Vec<String> = selected_profiles;
    if !first_setup {
        profiles.extend(config.compose_profiles.unwrap_or_default());
    }
    profiles.sort();
    profiles.dedup();

    config.compose_profiles = Some(profiles);

    if Gitpod::is_host() {
        let gitpod = Gitpod::load();
        config.lila_domain = Some(gitpod.domain);
        config.lila_url = Some(gitpod.url);
    }

    config.save()?;

    create_placeholder_dirs();

    let mut repos_to_clone: Vec<Repository> = vec![
        Repository::new("lichess-org", "lila"),
        Repository::new("lichess-org", "lila-ws"),
    ];

    if options.contains(&Setting::SetupDatabase) {
        repos_to_clone.push(Repository::new("lichess-org", "lila-db-seed"));
    }

    let optional_repos: Vec<Repository> = services
        .iter()
        .filter_map(|service| service.repositories.clone())
        .flatten()
        .collect();

    repos_to_clone.extend(optional_repos);

    for repo in repos_to_clone {
        let progress = spinner();
        progress.start(&format!("Cloning {}...", repo.full_name()));

        if repo.clone_path().read_dir()?.next().is_some() {
            progress.stop(format!("✓ Already cloned {}", repo.full_name()));
            continue;
        }

        let mut cmd = Command::new("git");
        cmd.arg("clone")
            .arg("--origin")
            .arg("upstream")
            .arg("--depth")
            .arg("1")
            .arg("--recurse-submodules")
            .arg(repo.url())
            .arg(repo.clone_path());

        let output = cmd.output()?;
        assert!(
            output.status.success(),
            "Failed to clone repo: {} - {output:?}",
            repo.full_name()
        );

        progress.stop(format!("✓ Cloned {}", repo.full_name()));
    }

    if Gitpod::is_host() {
        gitpod_checkout_pr()?;
    }

    outro("Starting services...")
}

fn create_placeholder_dirs() {
    // Create a placeholder directory for each of the repos
    // otherwise the directories will be created by Docker
    // when the volumes are mounted and they may be owned by root
    [
        Repository::new("lichess-org", "lila"),
        Repository::new("lichess-org", "lila-ws"),
        Repository::new("lichess-org", "lila-db-seed"),
        Repository::new("lichess-org", "lifat"),
        Repository::new("lichess-org", "lila-fishnet"),
        Repository::new("lichess-org", "lila-engine"),
        Repository::new("lichess-org", "lila-search"),
        Repository::new("lichess-org", "lila-gif"),
        Repository::new("lichess-org", "api"),
        Repository::new("lichess-org", "chessground"),
        Repository::new("lichess-org", "pgn-viewer"),
        Repository::new("lichess-org", "scalachess"),
        Repository::new("lichess-org", "mobile"),
        Repository::new("lichess-org", "dartchess"),
        Repository::new("lichess-org", "berserk"),
        Repository::new("cyanfish", "bbpPairings"),
    ]
    .iter()
    .map(Repository::clone_path)
    .for_each(|path| {
        std::fs::create_dir_all(path).unwrap();
    });
}

fn gitpod_checkout_pr() -> std::io::Result<()> {
    let gitpod = Gitpod::load();

    let Some(pr_no) = gitpod.get_context_for("LILA_PR") else {
        return step("No lila PR specified, using default branch");
    };

    let pr_url = format!("https://github.com/lichess-org/lila/pull/{pr_no}");
    let branch_name = format!("pr-{pr_no}");

    let progress = spinner();
    progress.start(format!("Checking out lila PR #{pr_no}: {pr_url}..."));

    let mut cmd = Command::new("git");
    cmd.current_dir("repos/lila")
        .arg("fetch")
        .arg("upstream")
        .arg(format!("pull/{pr_no}/head:{branch_name}"))
        .arg("--depth")
        .arg("25")
        .arg("--recurse-submodules");

    let output = cmd.output()?;
    assert!(
        output.status.success(),
        "Failed to fetch upstream PR #{pr_no} - {output:?}",
    );

    let mut cmd = Command::new("git");
    cmd.current_dir("repos/lila")
        .arg("checkout")
        .arg(&branch_name);

    let output = cmd.output()?;
    assert!(
        output.status.success(),
        "Failed to checkout PR branch {branch_name} - {output:?}",
    );

    progress.stop(format!("✓ Checked out PR #{pr_no} - {pr_url}"));
    Ok(())
}

#[allow(clippy::too_many_lines)]
fn prompt_for_services() -> Result<Vec<OptionalService<'static>>, Error> {
    multiselect(
        "Select which optional services to include:\n    (Use arrows, <space> to toggle, <enter> to continue)\n",
    )
    .required(false)
    .item(
        OptionalService {
            compose_profile: vec!["mongo-express"].into(),
            repositories: None,
        },
        "Database admin interface",
        "Mongo Express for viewing database structure and data",
    )
    .item(
        OptionalService {
            compose_profile: vec!["email"].into(),
            repositories: None,
        },
        "Outbound email testing",
        "for capturing and debugging outbound email",
    )
    .item(
        OptionalService {
            compose_profile: vec!["stockfish-play"].into(),
            repositories: vec![Repository::new("lichess-org", "lila-fishnet")].into(),
        },
        "Stockfish Play",
        "for playing against the computer",
    )
    .item(
        OptionalService {
            compose_profile: vec!["stockfish-analysis"].into(),
            repositories: None,
        },
        "Stockfish Analysis",
        "for requesting computer analysis of games",
    )
    .item(
        OptionalService {
            compose_profile: vec!["external-engine"].into(),
            repositories: vec![Repository::new("lichess-org", "lila-engine")].into(),
        },
        "External Engine",
        "for connecting a local chess engine to the analysis board",
    )
    .item(
        OptionalService {
            compose_profile: None,
            repositories: vec![Repository::new("lichess-org", "lifat")].into(),
        },
        "Larger static assets",
        "Analysis board engines, background images, voice move models, etc",
    )
    .item(
        OptionalService {
            compose_profile: vec!["search"].into(),
            repositories: vec![Repository::new("lichess-org", "lila-search")].into(),
        },
        "Search",
        "for searching games, forum posts, etc",
    )
    .item(
        OptionalService {
            compose_profile: vec!["gifs"].into(),
            repositories: vec![Repository::new("lichess-org", "lila-gif")].into(),
        },
        "GIF + image generation",
        "for generating animated GIFs and screenshots of games",
    )
    .item(
        OptionalService {
            compose_profile: vec!["thumbnails"].into(),
            repositories: None,
        },
        "Image uploads + thumbnails",
        "for blog/coach/streamer images",
    )
    .item(
        OptionalService {
            compose_profile: vec!["api-docs"].into(),
            repositories: vec![Repository::new("lichess-org", "api")].into(),
        },
        "API docs",
        "standalone API documentation",
    )
    .item(
        OptionalService {
            compose_profile: vec!["chessground"].into(),
            repositories: vec![Repository::new("lichess-org", "chessground")].into(),
        },
        "Chessground",
        "standalone board UI",
    )
    .item(
        OptionalService {
            compose_profile: vec!["pgn-viewer"].into(),
            repositories: vec![Repository::new("lichess-org", "pgn-viewer")].into(),
        },
        "PGN Viewer",
        "standalone PGN viewer",
    )
    .item(
        OptionalService {
            compose_profile: None ,
            repositories: vec![Repository::new("lichess-org", "scalachess")].into(),
        },
        "Scalachess",
        "standalone chess logic library",
    )
    .item(
        OptionalService {
            compose_profile: vec!["mobile"].into(),
            repositories: vec![Repository::new("lichess-org", "mobile")].into(),
        },
        "Mobile app",
        "Flutter-based mobile app",
    )
    .item(
        OptionalService {
            compose_profile: None,
            repositories: vec![Repository::new("lichess-org", "dartchess")].into(),
        },
        "Dartchess",
        "standalone chess library for mobile platforms",
    )
    .item(
        OptionalService {
            compose_profile: None,
            repositories: vec![Repository::new("lichess-org", "berserk")].into(),
        },
        "Berserk",
        "Python API client",
    )
    .item(
        OptionalService {
            compose_profile: vec!["monitoring"].into(),
            repositories: None,
        },
        "Monitoring",
        "Metric collection using InfluxDB",
    )
    .item(
        OptionalService {
            compose_profile: vec!["swiss-pairings"].into(),
            repositories: vec![Repository::new("cyanfish", "bbpPairings")].into(),
        },
        "Swiss Pairings",
        "bbpPairings tool",
    )
    .interact()
}

fn prompt_for_options(first_setup: bool) -> Result<Vec<Setting>, Error> {
    multiselect("Select options:\n")
        .required(false)
        .item(
            Setting::SetupDatabase,
            if first_setup {
                "Seed the database with test users, games, etc. (Recommended)"
            } else {
                "Re-seed the database with test users, games, etc."
            },
            "",
        )
        .item(
            Setting::EnableRateLimiting,
            "Enable rate limiting",
            "To be prod-like. Can be disabled for development/testing purposes",
        )
        .initial_values(if first_setup {
            vec![Setting::SetupDatabase, Setting::EnableRateLimiting]
        } else {
            vec![Setting::EnableRateLimiting]
        })
        .interact()
}

fn hostname(mut config: Config) -> std::io::Result<()> {
    if Gitpod::is_host() {
        return error("Setting of hostname not available on Gitpod");
    }

    let local_ip = match local_ip() {
        Ok(ip) => ip.to_string(),
        _ => "127.0.0.1".to_string(),
    };

    let hostname: String = match select("Select a hostname to access your local Lichess instance:")
        .initial_value("localhost")
        .item("localhost", "localhost", "default")
        .item(
            local_ip.as_str(),
            local_ip.as_str(),
            "Your private IP address, for accessing from other devices on your local network",
        )
        .item(
            "10.0.2.2",
            "10.0.2.2",
            "For accessing from an Android emulator running on this machine",
        )
        .item("other", "Other", "Enter a custom hostname")
        .interact()?
    {
        "other" => input("Enter a custom hostname:  (It must be resolvable)").interact()?,
        selection => selection.to_string(),
    };

    config.lila_domain = Some(format!("{hostname}:8080"));
    config.lila_url = Some(format!("http://{hostname}:8080"));
    config.save()?;

    outro(format!("✔ Local Lichess URL set to http://{hostname}:8080"))
}

fn mobile_setup(mut config: Config) -> std::io::Result<()> {
    intro("On your Android phone, open Developer Options > Wireless Debugging")?;

    let phone_ip = match config.phone_ip {
        Some(ip) => input("Your phone's private IP address").default_input(&ip),
        None => input("Your phone's private IP address").placeholder("192.168.x.x or 10.x.x.x"),
    }
    .interact()?;

    let connection_port: u16 = input("Connection port")
        .validate(|input: &String| validate_string_length(input, 5))
        .interact()?;

    info("Tap `Pair device with pairing code`")?;

    let pairing_code: u32 = input("Pairing code")
        .validate(|input: &String| validate_string_length(input, 6))
        .interact()?;
    let pairing_port: u16 = input("Pairing port")
        .validate(|input: &String| validate_string_length(input, 5))
        .interact()?;

    config.phone_ip = Some(phone_ip);
    config.connection_port = Some(connection_port);
    config.pairing_code = Some(pairing_code);
    config.pairing_port = Some(pairing_port);
    config.save()?;

    outro("Pairing and connecting to phone...")
}

fn validate_string_length(input: &str, length: usize) -> Result<(), String> {
    if input.len() == length {
        Ok(())
    } else {
        Err(format!("Value should be {length} digits in length"))
    }
}

fn welcome(config: Config) -> std::io::Result<()> {
    intro("Your Lichess development environment is starting!")?;

    note(
        "Your development site will be available at:",
        config
            .lila_url
            .unwrap_or("http://localhost:8080".to_owned()),
    )?;

    if Gitpod::is_host() {
        note(
            "For full documentation, see:",
            "https://lichess-org.github.io/lila-gitpod/",
        )?;
    } else {
        note(
            "For full documentation, see:",
            "https://github.com/lichess-org/lila-docker",
        )?;
    }

    note(
        "To monitor the progress:",
        "docker compose logs lila --follow",
    )?;

    outro("🚀")
}

fn flutter(config: Config) -> std::io::Result<()> {
    let url = if Gitpod::is_host() {
        gitpod_public()?;
        Gitpod::load().url
    } else {
        config.lila_url.expect("Missing lila_url")
    };

    if url.contains("localhost") {
        error("To run the Flutter app against your development site, change the lila URL to a hostname that can be resolved from other network devices (instead of `localhost`).")?;
        return note("To fix, run:", "./lila-docker hostname");
    }

    outro("On your local machine, start Flutter with this command:")?;
    println!("\nflutter run -v \\\n  --dart-define LICHESS_HOST={url} \\\n  --dart-define LICHESS_WS_HOST={url}");

    Ok(())
}

fn gitpod_public() -> std::io::Result<()> {
    if !Gitpod::is_host() {
        return Err(std::io::Error::new(
            ErrorKind::Other,
            "This command is only available on Gitpod",
        ));
    }

    let progress = spinner();
    progress.start("Making http port 8080 publicly accessible...");

    let mut cmd = Command::new("gp");
    cmd.arg("ports").arg("visibility").arg("8080:public");

    let output = cmd.output().expect("Command failed");
    let stdout = String::from_utf8(output.stdout).expect("Failed to parse stdout");

    if !stdout.contains("port 8080 is now public") {
        return Err(std::io::Error::new(
            ErrorKind::Other,
            "Failed to make port 8080 public",
        ));
    }

    progress.stop("✓ Port 8080 is now publicly accessible");
    outro(Gitpod::load().url)
}

#[cfg(test)]
mod tests {
    use super::*;

    #[test]
    fn test_repository() {
        let repo = Repository::new("lichess-org", "lila");
        assert_eq!(repo.org, "lichess-org");
        assert_eq!(repo.project, "lila");
        assert_eq!(repo.full_name(), "lichess-org/lila");
        assert_eq!(repo.url(), "https://github.com/lichess-org/lila");
        assert_eq!(repo.clone_path(), Path::new("repos/lila"));
    }

    #[test]
    fn test_to_env_proc() {
        let foo = Some("test");
        assert_eq!(to_env!(foo), "FOO=test");
    }

    #[test]
    fn test_set_env_vars_from_struct() {
        let contents = Config {
            compose_profiles: Some(vec!["foo".to_string(), "bar".to_string()]),
            setup_database: Some(true),
            setup_bbppairings: Some(false),
            enable_monitoring: Some(false),
            enable_rate_limiting: Some(true),
            su_password: Some("foo".to_string()),
            password: Some("bar".to_string()),
            setup_api_tokens: Some(false),
            lila_domain: Some("baz:8080".to_string()),
            lila_url: Some("http://baz:8080".to_string()),
            phone_ip: Some("1.2.3.4".to_string()),
            connection_port: Some(1234),
            pairing_code: Some(901234),
            pairing_port: Some(5678),
        }
        .to_env();

        assert_eq!(
            contents,
            vec![
                "COMPOSE_PROFILES=foo,bar",
                "SETUP_DATABASE=true",
                "SETUP_BBPPAIRINGS=false",
                "ENABLE_MONITORING=false",
                "ENABLE_RATE_LIMITING=true",
                "SU_PASSWORD=foo",
                "PASSWORD=bar",
                "SETUP_API_TOKENS=false",
                "LILA_DOMAIN=baz:8080",
                "LILA_URL=http://baz:8080",
                "PHONE_IP=1.2.3.4",
                "CONNECTION_PORT=1234",
                "PAIRING_CODE=901234",
                "PAIRING_PORT=5678"
            ]
            .join("\n")
        );
    }

    #[test]
    fn test_env_removes_empty_lines() {
        let contents = Config {
            compose_profiles: None,
            setup_database: None,
            setup_bbppairings: None,
            enable_monitoring: None,
            enable_rate_limiting: None,
            su_password: None,
            password: None,
            setup_api_tokens: None,
            lila_domain: Some("baz:8080".to_string()),
            lila_url: Some("http://baz:8080".to_string()),
            phone_ip: None,
            connection_port: None,
            pairing_code: None,
            pairing_port: None,
        }
        .to_env();

        assert_eq!(
            contents,
            vec![
                "COMPOSE_PROFILES=",
                "LILA_DOMAIN=baz:8080",
                "LILA_URL=http://baz:8080"
            ]
            .join("\n")
        );
    }

    #[test]
    fn test_gitpod_lila_url() {
        std::env::set_var(
            "GITPOD_WORKSPACE_URL",
            "https://lichessorg-liladocker-abc123.ws-us123.gitpod.io",
        );
        std::env::set_var("GITPOD_WORKSPACE_CONTEXT", "{}");

        let gitpod = Gitpod::load();
        assert_eq!(
            gitpod.domain,
            "8080-lichessorg-liladocker-abc123.ws-us123.gitpod.io"
        );
        assert_eq!(
            gitpod.url,
            "https://8080-lichessorg-liladocker-abc123.ws-us123.gitpod.io"
        );
        assert_eq!(gitpod.workspace_context, GitpodWorkspaceContext::default());
        assert_eq!(gitpod.get_context_for("LILA_PR"), None);
    }

    #[test]
    fn test_gitpod_lila_url_with_pr_context() {
        std::env::set_var(
            "GITPOD_WORKSPACE_URL",
            "https://lichessorg-liladocker-abc123.ws-us123.gitpod.io",
        );
        std::env::set_var(
            "GITPOD_WORKSPACE_CONTEXT",
            r#"{"envvars":[{"name":"LILA_PR","value":"12345"}]}"#,
        );

        let gitpod = Gitpod::load();

        assert_eq!(
            gitpod.workspace_context,
            GitpodWorkspaceContext {
                envvars: Some(vec![GitpodEnvVar {
                    name: "LILA_PR".to_string(),
                    value: "12345".to_string(),
                }])
            }
        );

        assert_eq!(gitpod.get_context_for("LILA_PR"), Some("12345"));
    }

    #[test]
    fn test_gitpod_lila_url_with_context_but_no_pr() {
        std::env::set_var(
            "GITPOD_WORKSPACE_URL",
            "https://lichessorg-liladocker-abc123.ws-us123.gitpod.io",
        );
        std::env::set_var(
            "GITPOD_WORKSPACE_CONTEXT",
            r#"{"envvars":[{"name":"FOO","value":"BAR"}]}"#,
        );

        let gitpod = Gitpod::load();

        assert_eq!(
            gitpod.workspace_context,
            GitpodWorkspaceContext {
                envvars: Some(vec![GitpodEnvVar {
                    name: "FOO".to_string(),
                    value: "BAR".to_string(),
                }])
            }
        );

        assert_eq!(gitpod.get_context_for("FOO"), Some("BAR"));
        assert_eq!(gitpod.get_context_for("LILA_PR"), None);
    }
}<|MERGE_RESOLUTION|>--- conflicted
+++ resolved
@@ -247,7 +247,6 @@
             "NOTE: This will not remove any existing services that may be running.\nOnly the newly selected ones will be added."
         )?;
     }
-<<<<<<< HEAD
 
     let mut services: Vec<OptionalService<'static>> = vec![];
     let mut setup_database = opinionated_setup;
@@ -256,70 +255,47 @@
         config.su_password = Some(DEFAULT_PASSWORD.to_string());
         config.password = Some(DEFAULT_PASSWORD.to_string());
         config.setup_api_tokens = Some(true);
-=======
-    let services = prompt_for_services()?;
-
-    let options = prompt_for_options(first_setup)?;
-
-    let (su_password, password) = if options.contains(&Setting::SetupDatabase) {
-        (pwd_input("admin")?, pwd_input("regular")?)
->>>>>>> d36e3fc3
+        config.enable_rate_limiting = Some(true);
     } else {
-        services = prompt_for_optional_services()?;
-
-        setup_database = confirm(if first_setup {
-            "Do you want to seed the database with test users, games, etc? (Recommended)"
-        } else {
-            "Do you want to re-seed the database with test users, games, etc?"
-        })
-        .initial_value(first_setup)
-        .interact()?;
-
-        let (su_password, password) = if setup_database {
+        services = prompt_for_services()?;
+
+        let options = prompt_for_options(first_setup)?;
+        
+        setup_database = options.contains(&Setting::SetupDatabase);
+
+        let (su_password, password) = if options.contains(&Setting::SetupDatabase) {
             (pwd_input("admin")?, pwd_input("regular")?)
         } else {
             (DEFAULT_PASSWORD.to_string(), DEFAULT_PASSWORD.to_string())
         };
 
         config.setup_api_tokens = Some(
-            setup_database
+            options.contains(&Setting::SetupDatabase)
                 && if password != "password" || su_password != "password" {
                     confirm("Do you want to setup default API tokens for the admin and regular users? Will be created with `lip_{username}` format")
-                .interact()?
+            .interact()?
                 } else {
                     true
                 },
         );
+
+        config.enable_rate_limiting = Some(options.contains(&Setting::EnableRateLimiting));
         config.su_password = Some(su_password);
         config.password = Some(password);
 
-<<<<<<< HEAD
         if Gitpod::is_host()
         && confirm("By default, only this browser session can access your Gitpod development site.\nWould you like it to be accessible to other clients?")
         .initial_value(false)
-=======
-    config.setup_api_tokens = Some(
-        options.contains(&Setting::SetupDatabase)
-            && if password != "password" || su_password != "password" {
-                confirm("Do you want to setup default API tokens for the admin and regular users? Will be created with `lip_{username}` format")
->>>>>>> d36e3fc3
         .interact()?
         {
             gitpod_public()?;
         }
 
-<<<<<<< HEAD
         config.setup_bbppairings = Some(
             services
                 .iter()
                 .any(|service| service.compose_profile == Some(vec!["swiss-pairings"])),
         );
-=======
-    config.setup_database = Some(options.contains(&Setting::SetupDatabase));
-    config.enable_rate_limiting = Some(options.contains(&Setting::EnableRateLimiting));
-    config.su_password = Some(su_password);
-    config.password = Some(password);
->>>>>>> d36e3fc3
 
         config.enable_monitoring = Some(
             services
@@ -361,7 +337,7 @@
         Repository::new("lichess-org", "lila-ws"),
     ];
 
-    if options.contains(&Setting::SetupDatabase) {
+    if setup_database {
         repos_to_clone.push(Repository::new("lichess-org", "lila-db-seed"));
     }
 
